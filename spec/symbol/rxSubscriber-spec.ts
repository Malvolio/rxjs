<<<<<<< HEAD
import {expect} from 'chai';
import {root} from '../../dist/package/util/root';
import {$$rxSubscriber} from '../../dist/package/symbol/rxSubscriber';
=======
import { expect } from 'chai';
import { root } from '../../dist/cjs/util/root';
import {$$rxSubscriber} from '../../dist/cjs/symbol/rxSubscriber';
>>>>>>> 01e260a6

describe('rxSubscriber symbol', () => {
  it('should exist in the proper form', () => {
    if (root.Symbol && root.Symbol.for) {
      expect($$rxSubscriber).to.equal(root.Symbol.for('rxSubscriber'));
    } else {
      expect($$rxSubscriber).to.equal('@@rxSubscriber');
    }
  });
});<|MERGE_RESOLUTION|>--- conflicted
+++ resolved
@@ -1,12 +1,6 @@
-<<<<<<< HEAD
-import {expect} from 'chai';
-import {root} from '../../dist/package/util/root';
+import { expect } from 'chai';
+import { root } from '../../dist/package/util/root';
 import {$$rxSubscriber} from '../../dist/package/symbol/rxSubscriber';
-=======
-import { expect } from 'chai';
-import { root } from '../../dist/cjs/util/root';
-import {$$rxSubscriber} from '../../dist/cjs/symbol/rxSubscriber';
->>>>>>> 01e260a6
 
 describe('rxSubscriber symbol', () => {
   it('should exist in the proper form', () => {
