<<<<<<< HEAD
import {expect} from 'chai';
import * as Rx from '../dist/package/Rx';
=======
import { expect } from 'chai';
import * as Rx from '../dist/cjs/Rx';
>>>>>>> 01e260a6
import marbleTestingSignature = require('./helpers/marble-testing'); // tslint:disable-line:no-require-imports

declare const { time };
declare const hot: typeof marbleTestingSignature.hot;
declare const expectObservable: typeof marbleTestingSignature.expectObservable;

const Subject = Rx.Subject;
const Observable = Rx.Observable;

/** @test {Subject} */
describe('Subject', () => {
  it('should pump values right on through itself', (done: MochaDone) => {
    const subject = new Subject();
    const expected = ['foo', 'bar'];

    subject.subscribe((x: string) => {
      expect(x).to.equal(expected.shift());
    }, null, done);

    subject.next('foo');
    subject.next('bar');
    subject.complete();
  });

  it('should pump values to multiple subscribers', (done: MochaDone) => {
    const subject = new Subject();
    const expected = ['foo', 'bar'];

    let i = 0;
    let j = 0;

    subject.subscribe(function (x) {
      expect(x).to.equal(expected[i++]);
    });

    subject.subscribe(function (x) {
      expect(x).to.equal(expected[j++]);
    }, null, done);

    expect(subject.observers.length).to.equal(2);
    subject.next('foo');
    subject.next('bar');
    subject.complete();
  });

  it('should handle subscribers that arrive and leave at different times, ' +
  'subject does not complete', () => {
    const subject = new Subject();
    const results1 = [];
    const results2 = [];
    const results3 = [];

    subject.next(1);
    subject.next(2);
    subject.next(3);
    subject.next(4);

    const subscription1 = subject.subscribe(
      function (x) { results1.push(x); },
      function (e) { results1.push('E'); },
      () => { results1.push('C'); }
    );

    subject.next(5);

    const subscription2 = subject.subscribe(
      function (x) { results2.push(x); },
      function (e) { results2.push('E'); },
      () => { results2.push('C'); }
    );

    subject.next(6);
    subject.next(7);

    subscription1.unsubscribe();

    subject.next(8);

    subscription2.unsubscribe();

    subject.next(9);
    subject.next(10);

    const subscription3 = subject.subscribe(
      function (x) { results3.push(x); },
      function (e) { results3.push('E'); },
      () => { results3.push('C'); }
    );

    subject.next(11);

    subscription3.unsubscribe();

    expect(results1).to.deep.equal([5, 6, 7]);
    expect(results2).to.deep.equal([6, 7, 8]);
    expect(results3).to.deep.equal([11]);
  });

  it('should handle subscribers that arrive and leave at different times, ' +
  'subject completes', () => {
    const subject = new Subject();
    const results1 = [];
    const results2 = [];
    const results3 = [];

    subject.next(1);
    subject.next(2);
    subject.next(3);
    subject.next(4);

    const subscription1 = subject.subscribe(
      function (x) { results1.push(x); },
      function (e) { results1.push('E'); },
      () => { results1.push('C'); }
    );

    subject.next(5);

    const subscription2 = subject.subscribe(
      function (x) { results2.push(x); },
      function (e) { results2.push('E'); },
      () => { results2.push('C'); }
    );

    subject.next(6);
    subject.next(7);

    subscription1.unsubscribe();

    subject.complete();

    subscription2.unsubscribe();

    const subscription3 = subject.subscribe(
      function (x) { results3.push(x); },
      function (e) { results3.push('E'); },
      () => { results3.push('C'); }
    );

    subscription3.unsubscribe();

    expect(results1).to.deep.equal([5, 6, 7]);
    expect(results2).to.deep.equal([6, 7, 'C']);
    expect(results3).to.deep.equal(['C']);
  });

  it('should handle subscribers that arrive and leave at different times, ' +
  'subject terminates with an error', () => {
    const subject = new Subject();
    const results1 = [];
    const results2 = [];
    const results3 = [];

    subject.next(1);
    subject.next(2);
    subject.next(3);
    subject.next(4);

    const subscription1 = subject.subscribe(
      function (x) { results1.push(x); },
      function (e) { results1.push('E'); },
      () => { results1.push('C'); }
    );

    subject.next(5);

    const subscription2 = subject.subscribe(
      function (x) { results2.push(x); },
      function (e) { results2.push('E'); },
      () => { results2.push('C'); }
    );

    subject.next(6);
    subject.next(7);

    subscription1.unsubscribe();

    subject.error(new Error('err'));

    subscription2.unsubscribe();

    const subscription3 = subject.subscribe(
      function (x) { results3.push(x); },
      function (e) { results3.push('E'); },
      () => { results3.push('C'); }
    );

    subscription3.unsubscribe();

    expect(results1).to.deep.equal([5, 6, 7]);
    expect(results2).to.deep.equal([6, 7, 'E']);
    expect(results3).to.deep.equal(['E']);
  });

  it('should handle subscribers that arrive and leave at different times, ' +
  'subject completes before nexting any value', () => {
    const subject = new Subject();
    const results1 = [];
    const results2 = [];
    const results3 = [];

    const subscription1 = subject.subscribe(
      function (x) { results1.push(x); },
      function (e) { results1.push('E'); },
      () => { results1.push('C'); }
    );

    const subscription2 = subject.subscribe(
      function (x) { results2.push(x); },
      function (e) { results2.push('E'); },
      () => { results2.push('C'); }
    );

    subscription1.unsubscribe();

    subject.complete();

    subscription2.unsubscribe();

    const subscription3 = subject.subscribe(
      function (x) { results3.push(x); },
      function (e) { results3.push('E'); },
      () => { results3.push('C'); }
    );

    subscription3.unsubscribe();

    expect(results1).to.deep.equal([]);
    expect(results2).to.deep.equal(['C']);
    expect(results3).to.deep.equal(['C']);
  });

  it('should disallow new subscriber once subject has been disposed', () => {
    const subject = new Subject();
    const results1 = [];
    const results2 = [];
    const results3 = [];

    const subscription1 = subject.subscribe(
      function (x) { results1.push(x); },
      function (e) { results1.push('E'); },
      () => { results1.push('C'); }
    );

    subject.next(1);
    subject.next(2);

    const subscription2 = subject.subscribe(
      function (x) { results2.push(x); },
      function (e) { results2.push('E'); },
      () => { results2.push('C'); }
    );

    subject.next(3);
    subject.next(4);
    subject.next(5);

    subscription1.unsubscribe();
    subscription2.unsubscribe();
    subject.unsubscribe();

    expect(() => {
      subject.subscribe(
        function (x) { results3.push(x); },
        function (err) {
          expect(false).to.equal('should not throw error: ' + err.toString());
        }
      );
    }).to.throw(Rx.ObjectUnsubscribedError);

    expect(results1).to.deep.equal([1, 2, 3, 4, 5]);
    expect(results2).to.deep.equal([3, 4, 5]);
    expect(results3).to.deep.equal([]);
  });

  it('should not allow values to be nexted after it is unsubscribed', (done: MochaDone) => {
    const subject = new Subject();
    const expected = ['foo'];

    subject.subscribe(function (x) {
      expect(x).to.equal(expected.shift());
    });

    subject.next('foo');
    subject.unsubscribe();
    expect(() => subject.next('bar')).to.throw(Rx.ObjectUnsubscribedError);
    done();
  });

  it('should clean out unsubscribed subscribers', (done: MochaDone) => {
    const subject = new Subject();

    const sub1 = subject.subscribe(function (x) {
      //noop
    });

    const sub2 = subject.subscribe(function (x) {
      //noop
    });

    expect(subject.observers.length).to.equal(2);
    sub1.unsubscribe();
    expect(subject.observers.length).to.equal(1);
    sub2.unsubscribe();
    expect(subject.observers.length).to.equal(0);
    done();
  });

  it('should have a static create function that works', () => {
    expect(Subject.create).to.be.a('function');
    const source = Observable.of(1, 2, 3, 4, 5);
    const nexts = [];
    const output = [];

    let error: any;
    let complete = false;
    let outputComplete = false;

    const destination = {
      closed: false,
      next: function (x) {
        nexts.push(x);
      },
      error: function (err) {
        error = err;
        this.closed = true;
      },
      complete: () => {
        complete = true;
        this.closed = true;
      }
    };

    const sub = Subject.create(destination, source);

    sub.subscribe(function (x) {
      output.push(x);
    }, null, () => {
      outputComplete = true;
    });

    sub.next('a');
    sub.next('b');
    sub.next('c');
    sub.complete();

    expect(nexts).to.deep.equal(['a', 'b', 'c']);
    expect(complete).to.be.true;
    expect(error).to.be.a('undefined');

    expect(output).to.deep.equal([1, 2, 3, 4, 5]);
    expect(outputComplete).to.be.true;
  });

  it('should have a static create function that works also to raise errors', () => {
    expect(Subject.create).to.be.a('function');
    const source = Observable.of(1, 2, 3, 4, 5);
    const nexts = [];
    const output = [];

    let error: any;
    let complete = false;
    let outputComplete = false;

    const destination = {
      closed: false,
      next: function (x) {
        nexts.push(x);
      },
      error: function (err) {
        error = err;
        this.closed = true;
      },
      complete: () => {
        complete = true;
        this.closed = true;
      }
    };

    const sub = Subject.create(destination, source);

    sub.subscribe(function (x) {
      output.push(x);
    }, null, () => {
      outputComplete = true;
    });

    sub.next('a');
    sub.next('b');
    sub.next('c');
    sub.error('boom');

    expect(nexts).to.deep.equal(['a', 'b', 'c']);
    expect(complete).to.be.false;
    expect(error).to.equal('boom');

    expect(output).to.deep.equal([1, 2, 3, 4, 5]);
    expect(outputComplete).to.be.true;
  });

  it('should be an Observer which can be given to Observable.subscribe', (done: MochaDone) => {
    const source = Observable.of(1, 2, 3, 4, 5);
    const subject = new Subject();
    const expected = [1, 2, 3, 4, 5];

    subject.subscribe(
      function (x) {
        expect(x).to.equal(expected.shift());
      }, (x) => {
        done(new Error('should not be called'));
      }, () => {
        done();
      });

    source.subscribe(subject);
  });

  it('should be usable as an Observer of a finite delayed Observable', (done: MochaDone) => {
    const source = Rx.Observable.of(1, 2, 3).delay(50);
    const subject = new Rx.Subject();

    const expected = [1, 2, 3];

    subject.subscribe(
      function (x) {
        expect(x).to.equal(expected.shift());
      }, (x) => {
        done(new Error('should not be called'));
      }, () => {
        done();
      });

    source.subscribe(subject);
  });

  it('should throw ObjectUnsubscribedError when emit after unsubscribed', () => {
    const subject = new Rx.Subject();
    subject.unsubscribe();

    expect(() => {
      subject.next('a');
    }).to.throw(Rx.ObjectUnsubscribedError);

    expect(() => {
      subject.error('a');
    }).to.throw(Rx.ObjectUnsubscribedError);

    expect(() => {
      subject.complete();
    }).to.throw(Rx.ObjectUnsubscribedError);
  });

  it('should not next after completed', () => {
    const subject = new Rx.Subject();
    const results = [];
    subject.subscribe(x => results.push(x), null, () => results.push('C'));
    subject.next('a');
    subject.complete();
    subject.next('b');
    expect(results).to.deep.equal(['a', 'C']);
  });

  it('should not next after error', () => {
    const error = new Error('wut?');
    const subject = new Rx.Subject();
    const results = [];
    subject.subscribe(x => results.push(x), (err) => results.push(err));
    subject.next('a');
    subject.error(error);
    subject.next('b');
    expect(results).to.deep.equal(['a', error]);
  });

  describe('asObservable', () => {
    it('should hide subject', () => {
      const subject = new Rx.Subject();
      const observable = subject.asObservable();

      expect(subject).not.to.equal(observable);

      expect(observable instanceof Observable).to.be.true;
      expect(observable instanceof Subject).to.be.false;
    });

    it('should handle subject never emits', () => {
      const observable = hot('-').asObservable();

      expectObservable(observable).toBe(<any>[]);
    });

    it('should handle subject completes without emits', () => {
      const observable = hot('--^--|').asObservable();
      const expected =         '---|';

      expectObservable(observable).toBe(expected);
    });

    it('should handle subject throws', () => {
      const observable = hot('--^--#').asObservable();
      const expected =         '---#';

      expectObservable(observable).toBe(expected);
    });

    it('should handle subject emits', () => {
      const observable = hot('--^--x--|').asObservable();
      const expected =         '---x--|';

      expectObservable(observable).toBe(expected);
    });

    it('should work with inherited subject', () => {
      const results = [];
      const subject = new Rx.AsyncSubject();

      subject.next(42);
      subject.complete();

      const observable = subject.asObservable();

      observable.subscribe(x => results.push(x), null, () => results.push('done'));

      expect(results).to.deep.equal([42, 'done']);
    });
  });
});

describe('AnonymousSubject', () => {
  it('should be exposed', () => {
    expect(Rx.AnonymousSubject).to.be.a('function');
  });

  it('should not eager', () => {
    let subscribed = false;

    const subject = Rx.Subject.create(null, new Rx.Observable((observer: Rx.Observer<any>) => {
      subscribed = true;
      const subscription = Rx.Observable.of('x').subscribe(observer);
      return () => {
        subscription.unsubscribe();
      };
    }));

    const observable = subject.asObservable();
    expect(subscribed).to.be.false;

    observable.subscribe();
    expect(subscribed).to.be.true;
  });
});<|MERGE_RESOLUTION|>--- conflicted
+++ resolved
@@ -1,10 +1,5 @@
-<<<<<<< HEAD
-import {expect} from 'chai';
+import { expect } from 'chai';
 import * as Rx from '../dist/package/Rx';
-=======
-import { expect } from 'chai';
-import * as Rx from '../dist/cjs/Rx';
->>>>>>> 01e260a6
 import marbleTestingSignature = require('./helpers/marble-testing'); // tslint:disable-line:no-require-imports
 
 declare const { time };
