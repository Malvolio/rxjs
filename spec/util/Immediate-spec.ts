--- conflicted
+++ resolved
@@ -1,12 +1,7 @@
 import { expect } from 'chai';
 import * as sinon from 'sinon';
-<<<<<<< HEAD
-import {ImmediateDefinition} from '../../dist/package/util/Immediate';
+import { ImmediateDefinition } from '../../dist/package/util/Immediate';
 import * as Rx from '../../dist/package/Rx';
-=======
-import { ImmediateDefinition } from '../../dist/cjs/util/Immediate';
-import * as Rx from '../../dist/cjs/Rx';
->>>>>>> 01e260a6
 
 declare const __root__: any;
 
